from setuptools import setup, find_packages
import os

moduleDirectory = os.path.dirname(os.path.realpath(__file__))
exec(open(moduleDirectory + "/soxspipe/__version__.py").read())


def readme():
    with open(moduleDirectory + '/README.md') as f:
        return f.read()

install_requires = [
    'pyyaml',
    'soxspipe',
    'fundamentals',
    'astropy',
    'pathlib',
    'ccdproc',
    'docopt',
    'photutils',
    'matplotlib',
<<<<<<< HEAD
=======
    'numpy',
>>>>>>> 56e718c5
    'unicodecsv'
]

# READ THE DOCS SERVERS
exists = os.path.exists("/home/docs/")
if exists:
    # install_requires = ['fundamentals']
    c_exclude_list = ['healpy', 'astropy',
                      'numpy', 'sherlock', 'wcsaxes', 'HMpTy', 'ligo-gracedb', 'reproject', 'ccdproc']
    for e in c_exclude_list:
        try:
            install_requires.remove(e)
        except:
            pass

setup(name="soxspipe",
      version=__version__,
      description="A python package and command-line tools to The data-reduction pipeline for the SOXS instrument",
      long_description=readme(),
      long_description_content_type='text/markdown',
      classifiers=[
          'Development Status :: 4 - Beta',
          'License :: OSI Approved :: MIT License',
          'Programming Language :: Python :: 3.7',
          'Topic :: Utilities',
      ],
      keywords=['soxs, eso, data, pipeline, spectra'],
      url='https://github.com/thespacedoctor/soxspipe',
      download_url='https://github.com/thespacedoctor/soxspipe/archive/v%(__version__)s.zip' % locals(
      ),
      author='David Young',
      author_email='davidrobertyoung@gmail.com',
      license='MIT',
      packages=find_packages(),
      include_package_data=True,
      install_requires=install_requires,
      test_suite='nose2.collector.collector',
      tests_require=['nose2', 'cov-core'],
      entry_points={
          'console_scripts': ['soxspipe=soxspipe.cl_utils:main'],
      },
      zip_safe=False)<|MERGE_RESOLUTION|>--- conflicted
+++ resolved
@@ -19,10 +19,7 @@
     'docopt',
     'photutils',
     'matplotlib',
-<<<<<<< HEAD
-=======
     'numpy',
->>>>>>> 56e718c5
     'unicodecsv'
 ]
 
