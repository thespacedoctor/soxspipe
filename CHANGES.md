
# Release Notes  

<<<<<<< HEAD
* clipping of entire MPH set based on their combined RMS scatter from their predicted locations. MPH sets with large scatter are consider poor and removed before polynomial fitting.
=======
* **REFACTOR** recipe settings can now be set independently for each arm.
>>>>>>> ba36c0ab
* **REFACTOR:** fitting of the scatter background light is now much more robust.
* **ENHANCEMENT:** option added to relevant recipes settings to allow toggling of fitting and subtracting of intra-order scattered background light (`subtract_background`)
* **FEATURE:** the data-organiser has been 'plumbed' to work with SOXS data (will now work with Xshooter or SOXS data).
* **REFACTOR:** The scattered light background images are now saved as QC PDFs instead of FITS frames.

## v0.10.0 - February 20, 2024

* a `bootstrap_dispersion_solution` has been added to the advanced settings. It this is set to True, the pipeline will attempt to bootstrap the initial dispersion solution (using the static line list) with lines from a line-atlas. The line-atlas contains more lines and lines with more precise wavelength measurements.
* **FEATURE**: a new 'reducer' module and terminal command replace the old `_reduce_all/sh` script. This allows the data-organiser to dynamically self-correct if a recipe fails.
* **ENHANCEMENT:** robustness fixes and updates.
* `pinhole_fwhm_px_min` and `pinhole_fwhm_px_max` settings added to `soxs-spatial-solution`. Detected pinholes with a FWHM below/above these values get clipped.
* **FIXED**: The bad-pixel mask from the noise map of the mbias frame is now injected mbias product. The Xshooter UVB electron trap is now clearly visible in the master bias quality extension.
* `mph_line_set_min` setting added to `soxs-spatial-solution`. Full multi-pinholes sets (same arc line) with fewer than mph_line_set_min lines detected get clipped.

## v0.9.9 - January 24, 2024

* **FIXED**: bug fix logger

## v0.9.8 - January 19, 2024

* **FIXED**: bug fix in collecting settings files from the default location


## v0.9.7 - December 7, 2023

* **ENHANCEMENT:** the instrument name is now included in the SOF & product filename.
* **ENHANCEMENT:** setting bad pixels to zero in sky-subtracted product frames.
* **FIXED**: blocking filters now taken into account when building the master-flats and determining the order-edges.
* **FIXED**: master flats taken with blocking filters are no longer matched with multi-pinhole frames fro the spatial solution recipe.
* **FIXED**: master flats with identical slit-widths now matched against science frames within the data-organiser when building SOF files.
* **FIXED**: the order of the columns in the extracted & merged spectrum tables is now WAVE, FLUX (was FLUX, WAVE).
* **FIXED**: specutils dependency added to conda-forge requirements.

## v0.9.4 - December 5, 2023

* **REFACTOR:** orders are now clipped so that only the pixels deemed to be within the flux receiving regions of the order are extracted (according to the static calibration spectral format table).
* **REFACTOR:** `soxspipe prep` will now warn user if no FITS files are found in the workspace directory and quit before moving any files (safer).
* **REFACTOR:** `soxspipe session` commands will look for a sessions directory before creating any new files and folders (cleaner).
* **REFACTOR:** `read_spectral_format` function can now return limits to the usable region of each spectral order if a dispersion map is given.
* **FIXED**: fixes to make detect_continuum more robust.

## v0.9.2 - November 29, 2023

* **ENHANCEMENT:** intra-order background (scattered light) fits are now being written to FITS image files in the QC directories and reported at the end of a recipe run.
* **ENHANCEMENT:** added a `create_dispersion_solution_grid_lines_for_plot` function to allow adding dispersion solution grid to QC plots.  This is extremely useful for quickly diagnosing problems with the fits.
* **REFACTOR:** All product FITS files now pass fitverify without error or warnings. All issues were due to using '-' instead of underscores in FITS binary table column names.
* **REFACTOR:** bad-pixel values set to 0 in data extensions of products
* **REFACTOR:** nans have been replaced by zero in FITS image product
* **FIXED**: a mismatch between daofind results and the original input pixel table was causing dispersion solution to break (a recent bug introduced during code optimisations)
* **FIXED**: the internal soxspipe logger was being interfered with by astropy so that logs were sometimes getting redirected to the wrong place

## v0.9.0 - October 11, 2023

* **FEATURE:** added a `predict_product_path` function to determine the product path from a recipe's input sof file
* **FEATURE:** Merging of individual order extracted spectra from object frame into a single spectrum for each arm
* **FEATURE:** Object spectra are now extracted from the sky-subtracted frames using the Horne 86 method
* **FEATURE:** Real SOXS data is now included in the unit-test suite (starting to replace simulated data unit-tests). `soxs-disp-solu` recipe so far.
* **FEATURE:** SOXS NIR Xe line-lists added to static-calibration suite (single and multi pinhole).
* **FEATURE:** when running a recipe, `soxspipe` writes informative logs to stdoutAND to a log file adjacent to the recipe's product file(s). Error logs are also written if a recipe fails (see docs).
* **ENHANCEMENT:** recipe timing added to the end of the logs
* **ENHANCEMENT:** fitted lines from the dispersion solution are written out to file as a QC product
* **ENHANCEMENT:** flux (and other daostarfinder metrics) are now recorded in the detected line-list QC file. This will help measure degradation of arc-lamps over time.
* **ENHANCEMENT:** FWHM and pixel-scale added to fitted lines from the dispersion solution
* **ENHANCEMENT:** legends added to many of the QC plots
* **ENHANCEMENT:** OB ids now getting add to the data-organiser database tables.
* **ENHANCEMENT:** object trace FITS binary table added to stare-mode products (alongside complimentary QC plot)
* **ENHANCEMENT:** products and QC outputs are differentiated in the table reported upon recipe completion (see label column).
* **ENHANCEMENT:** verifying the master flat used to calibrate object/std spectra has the same slit-witdh as used to take the science frames
* **REFACTOR:** `init` command has been subsumed into the prep command. The `prep` command will generate a settings file to live within the prepared workspace.
* **REFACTOR:** `misc/` directory created by data-organiser even if empty
* **REFACTOR:** close matplotlib plot after writing plots to file
* **REFACTOR:** command-line startup speeds improved
* **REFACTOR:** continuum fitting code made more robust against edge cases (orders of the fit are automatically reduced if fit does not converge)
* **REFACTOR:** soxspipe now has a 'full' and a 'lite' test-suite. Using the lite suite will speed up deploying of new releases.
* **DOCS:** updated docs with a more robust SOXSPIPE upgrade path (users having issue with `conda update ...`)
* **FIXED**: sky-subtraction code and data-organiser fixed to work with binned data


## v0.8.0 - May 18, 2023

* **FEATURE:** we now have a data-organiser to sort data, prepare the required SOF files and generate reduction scripts.
* **ENHANCEMENT:** '.db', '.yaml', '.sh' and '.log' extensions skipped when moving items to the misc folder
* **ENHANCEMENT:** move information printed to STDOUT when preparing a workspace to inform the user of how the data is organised
* **ENHANCEMENT:** code can automatically adjust polynomial fitting parameters to find a dispersion solution if those provided in the settings file fail.
* **ENHANCEMENT:** uncompression of fits.Z files (if any) occurs before data-organising
* **REFACTOR:** speed & robustness improvements to dispersion solution to 2D image map conversion.
* **REFACTOR:** much fast check for product existence so recipes are quickly skipped if they have already run.
* **REFACTOR:** removed the `intermediate-data-root` setting renamed to a more accurate `workspace-root-dir`
* **REFACTOR:** removed the `reduced-data-root` setting.
* **REFACTOR:** updating all depreciated pandas commands so pipeline is now compatible with 1.X and 2.X versions of pandas 
* **FIXED** pandas 1.X and pandas 2.X were doing different things when renaming columns in data-frames. Both 1.X and 2.X now work in the pipeline.

## v0.7.2 - March 3, 2023

* **REFACTOR:** Big improvements on sky-subtraction  
* **REFACTOR:** UV order-edge detection more robust  
* **REFACTOR:** changed quickstart guide compress to gzipped tar  
* **REFACTOR:** updated default settings to be more robust  

## v0.7.1 - November 4, 2022  

* **FEATURE:** UV D-Lamp and QTH-Lamp master flats now being stitched together  
* **FEATURE:** errors in error maps now being treated correctly and propagating to combined images  
* **FEATURE:** Pipeline can now 'remember' where it left off in the reduction cascade. If it has run a recipe before it will exit with a message to the user informing them how to force the recipe to rerun.  
* **FEATURE:** added a `twoD_disp_map_image_to_dataframe` function to toolkit  
* **ENHANCEMENT:** PRO CATG now written to product FITS header  
* **ENHANCEMENT:** Handling of binned images when generating flats and order-locations  
* **ENHANCEMENT:** Where possible, product files are given the same name as the SOF file used to generate them (replacing `.sof` extension with `.fits`)  
* **ENHANCEMENT:** SOF files can now contain a file 'tag' to allow users to read the SOF file contents and know exactly which files are being passed to the recipe (e.g. `MASTER_BIAS_UVB`, `LAMP,DORDERDEF_UVB` ... )  
* **ENHANCEMENT:** dispersion solution now working with simulated NIR SOXS data  
* **ENHANCEMENT:** quicklook now renders dispersion solution grid  
* **ENHANCEMENT:** \~40% speed gain in combining images.  
* **REFACTOR:** 2D Map generation now ~6-8 times faster (seeding solutions with nearest neighbour with cubic spline method)  
* **REFACTOR:** SOF filenames reworked to contain the UTC observation date instead of MJD (more in-line with ESO ecosystems)  
* **REFACTOR:** updated workflow for master bias combination  
* **REFACTOR:** updated workflow for master dark combination  
* **REFACTOR:** QC PDF plots now added to their own directory separate from the products    
* **REFACTOR:** products now sub-divided into recipe directories (e.g. `./products/soxs-mbias/`)    
* **DOCS:** mflat docs brought up-to-date    
* **DOCS:** mflat docs brought up-to-date    
* **FIXED:** mflat recipe now exits if flat frames are not of a consistent exptime.    


## v0.6.2 - April 13, 2022

* **ENHANCEMENT:** quickstart guide added for calibration recipes  
* **FEATURE:** QCs added for dispersion solution and order centre recipes  
* **REFACTOR:** clean up of stdout information  

## v0.6.1 - April 11, 2022

* **FEATURE:** shipping static calibration files with the code (one less thing for end-users to install and set-up)

## v0.6.0 - April 10, 2022

This is only a summary of some of the updates included in this release:

* **ENHANCEMENT:** All CSV files moved to FITS binary tables - metadata very useful for developing data organiser
* **FEATURE:** 2D image map now created by create_dispersion_solution
`subtract_calibrations` util renamed to `detrend` and added ability to flat correct
* **FEATURE:** 2D image map of wavelength values, slit-position values and order values written alongside polynomial solutions of full dispersion solution
* **FEATURE:** soxspipe now on conda
* **FEATURE:** QCs now being written to FITS header
* **FEATURE:** adding QC and product collection in mbias recipe
* **ENHANCEMENT** RON and bias structure QCs now reported by mbias
* **ENHANCEMENT** nan ignored when scaling quicklook images
* **ENHANCEMENT** RON and bias structure QCs now reported by mdark
* **ENHANCEMENT:** QCs have an option to *NOT* (`to_header`) write to FITS header (default is to write)
* **REFACTOR:** better treatment of masked pixels when stacking images (e.g. in mbias and mdark)
* **REFACTOR:** removed raw frame reports and neater QC table
* **REFACTOR:** fits header keywords neatly sorted before writing to file
* **FIX:** Correct management of mask when determining RON on bias and darks

## v0.5.1 - September 29, 2021

* **FEATURE:** recipes now have a `qc` and `products` attribute. These are pandas data frames used to collect QCs and generated products throughout the life-time of the recipe. They are printed to STDOUT at the end of the recipe (can be used in the future to send post request to health monitor API with JSON content in request body).
* **ENHANCEMENT** added code-base to conda-forge
* **ENHANCEMENT** added bottleneck to the install requirement (makes image combination more efficient)
* **ENHANCEMENT** masked pixel now coloured red in quicklook plots (easier to differentiate from good pixels)
* **ENHANCEMENT** low-sensitivity pixels in lamp-flats now identified and added to bad-pixel mask
* **ENHANCEMENT** add a verbosity flag to the command-line and a verbose parameter to each recipe
* **REFACTOR** inter-order pixel value in flats now set to unity (instead of running background fitting and subtraction)
* **REFACTOR:** recipes now have their recipe name as a `recipeName` attribute

## v0.5.0 - June 10, 2021

* **FEATURE** Added a new `filenamer` module that implements a strict intermediate and reduced file-naming scheme
* **FEATURE:** `soxs_mflat` recipe now included
* **FEATURE:** `soxs_spatial_solution` recipe is now included
* **FEATURE:** `subtract_background` utility added
* **FEATURE:** added a `detect_order_edges` object
* **FEATURE:** Added a `dispersion_map_to_pixel_arrays` function to convert from order-based and wavelength arrays to pixel arrays (first guess dispersion map only so far)
* **FEATURE:** added a quicklook function in toolkit to quickly visualise a frame
* **FEATURE:** added a toolkit module for small functions used throughout soxspipe 
* **FEATURE:** added function in toolkit to unpack an order table into lists of coordinates, one list per order.
* **FEATURE:** added image slice tool to toolkit
* **ENHANCEMENT** Added a `-o <outputDirectory>` switch to the command-line to optionally override the 'intermediate-data-root' setting in the settings file.
* **ENHANCEMENT:** added a fraction of a second tolerance when matching exptimes between darks and science/calibration frames 
* **ENHANCEMENT:** y limits now added to the order table to show limits of order locations on detector
* **REFACTOR:** Change the "SOXSPIPE PRE" date stamp keyword to "SXSPRE" to future-proof for phase III (8 character keyword limit)
* **REFACTOR:** Pandas tables are now used through-out code to pass line-lists between methods
* **REFACTOR:** refactoring of polynomial fitting has made creation of dispersion maps ~50 times faster
* **REFACTOR:** removed OBID from file names and added readout mode. This information is more helpful at the glance.
* **FIXED:** correct binning reported in product file names
* **FIXED:** lines in a sof file beginning with a `#` are considered as comments and therefore ignored by the pipeline.

## v0.4.1 - September 15, 2020

* **FEATURE:** add command-line util for soxs order_centres recipe
* **FEATURE** added the `detect_continuum` utility to fit order centre locations in single pinhole flat frames.
* **ENHANCEMENT:** added a supplementary file list for non-fits input files in set-of-file util
* **ENHANCEMENT:** adding more information residual plots & visualisation of fitting for disp solution
* **ENHANCEMENT:** check that files in the sof files exist before proceeding.
* **ENHANCEMENT:** added spectral format table lookup to detector settings file
* **REFACTOR:** moved chebyshev order/wavelength polynomials into its own class - decoupled from create_dispersion_map class

## v0.4.0 - September 3, 2020

* **FEATURE:** added create_dispersion_map class to be used in `soxs_disp_solution` and `soxs_spatial_solution`
* **FEATURE:** added a `detrend` method to subtract calibration frames (bias and dark) from an input frame
* **FEATURE:** added the dispersion solution recipe and unit tests
* **FEATURE:** added the disp_solution command-line tool
* **DOCS:** major docs overhaul
* **ENHANCEMENT:** added predicted lines lists to detector parameter file
* **ENHANCEMENT:** DPR CATG and DPR TECH added to metadata of sof imagefilecollection objects
* **ENHANCEMENT:** wcs copied from a single frame into the combined frames during clip and stack
* **REFACTOR:** bad-pixel map paths abstracted to detector settings files
* **REFACTOR:** renaming of unit-testing test data directories
* **REFACTOR:** only filenames reported by sof summaries when files are found in the same directory (easier to read on terminal) 
* **FIXED:** fixed detector science pixels for UVB

## v0.3.1 - August 25, 2020

* **FEATURE:** recipe & command-line tool for master dark creation (`mdark`)
* **ENHANCEMENT:** default binning add to detector settings file
* **ENHANCEMENT:** added mixed exposure time unit test for dark-frames
* **ENHANCEMENT:** added default values for gain and ron in the detector settings files. Default values can be overwritten if correct GAIN and RON are found in fits-headers (overwritten for UVB and VIS but not NIR for XShooter)
* **ENHANCEMENT:** can now interrupt "~" as home directory in sof file path
* **FIXED:** binning factor used when trimming frames
* **FIXED:** the trimming dimensions of NIR frames - bad-pixel map now aligns correctly with data frame
* **FIXED:** science pixels for all 3 xshooter detectors in parameters file

## v0.3.0 - August 18, 2020

* **FEATURE:** added a `write` method to the `_base_recipe` to write frames to disk (renames extensions to ESO preferred naming scheme)
* **FEATURE:** detector lookup class added alongside yaml files to host detector specific parameters (rotation, science-pixels etc). Code has been updated to remove hard-wired detector values.
* **FEATURE:** added a cleanup method to remove intermediate file once recipe completes
* **ENHANCEMENT:** parameters for clip and stack method added to the settings files
* **ENHANCEMENT:** added strict typing of data and variables with astropy units to avoid silent mistakes in frame arithmetic 
* **ENHANCEMENT:** added mixing of readout speeds to input frame verification checks
* **ENHANCEMENT:** added readnoise and gain to the list of keyword values to check during frame verification
* **ENHANCEMENT:** inject a 'SOXSPIPE PRE' keyword with timestamp value into prepared frames
* **ENHANCEMENT:** check frames for 'SOXSPIPE PRE' keyword before preparing - raises exception if found
* **ENHANCEMENT:** ron and gain are added to the recipe's detector lookup dictionary during frame verification (so they don't need read again later)
* **REFACTOR:** moved stacking code to it own `clip_and_stack` method hosted in the `_base_recipe`
* **REFACTOR:** moved basic input frame verifications to the `_base_recipe` - so not to repeat code
* **REFACTOR:** removed python 2.7 support - not feasible with CCDProc
* **DOCS:** added workflow diagrams to the documentation for many of the methods implemented (`prepare_frames()`, ``clip_and_stack``)

## v0.2.0 - February 27, 2020

* **FEATURE** added keyword lookups - abstracting exact keyword names from code<|MERGE_RESOLUTION|>--- conflicted
+++ resolved
@@ -1,11 +1,8 @@
 
 # Release Notes  
 
-<<<<<<< HEAD
 * clipping of entire MPH set based on their combined RMS scatter from their predicted locations. MPH sets with large scatter are consider poor and removed before polynomial fitting.
-=======
 * **REFACTOR** recipe settings can now be set independently for each arm.
->>>>>>> ba36c0ab
 * **REFACTOR:** fitting of the scatter background light is now much more robust.
 * **ENHANCEMENT:** option added to relevant recipes settings to allow toggling of fitting and subtracting of intra-order scattered background light (`subtract_background`)
 * **FEATURE:** the data-organiser has been 'plumbed' to work with SOXS data (will now work with Xshooter or SOXS data).
