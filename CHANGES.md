--- conflicted
+++ resolved
@@ -1,12 +1,9 @@
 # Release Notes
 
-<<<<<<< HEAD
-* **ENHANCEMENT:** Added Pyarrow as a dependency (soon to be required by pandas).
-=======
 * **FIXED:** don't shift slices for 2nd iteration of object trace detection for SOXS VIS (u&g shift in opposite direction from r&i)
 * **FIXED:** a SQLite query containing "fail". It is now 'fail' in single quotes.
 * **FIXED:** an issue with mixed slit width in SOXS stare mode. We had a PAE setting to allow order centre traces to be reduced in stare mode, but this setting was tripping up true stare-mode data.
->>>>>>> d2d87e4c
+* **ENHANCEMENT:** Added Pyarrow as a dependency (soon to be required by pandas).
 
 ## v0.12.3 - February 25, 2025
 
