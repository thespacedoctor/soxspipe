
# Release Notes  

<<<<<<< HEAD
## v0.9.3 - December 4, 2023
=======
read_spectral_format function can now return limits to the usable region of each spectral order if a dispersion map is given.
fixes to make detect_continuum more robust

## v0.9.1 - October 16, 2023
>>>>>>> 013ba6b9

* **REFACTOR:** orders are now clipped so that only the pixels deemed to be within the flux receiving regions of the order are extracted (according to the static calibration spectral format table).
* **REFACTOR:** `soxspipe prep` will now warn user if no FITS files are found in the workspace directory and quit before moving any files (safer).
* **REFACTOR:** `soxspipe session` commands will look for a sessions directory before creating any new files and folders (cleaner).

## v0.9.2 - November 29, 2023

* **ENHANCEMENT:** intra-order background (scattered light) fits are now being written to FITS image files in the QC directories and reported at the end of a recipe run.
* **ENHANCEMENT:** added a `create_dispersion_solution_grid_lines_for_plot` function to allow adding dispersion solution grid to QC plots.  This is extremely useful for quickly diagnosing problems with the fits.
* **REFACTOR:** All product FITS files now pass fitverify without error or warnings. All issues were due to using '-' instead of underscores in FITS binary table column names.
* **REFACTOR:** bad-pixel values set to 0 in data extensions of products
* **REFACTOR:** nans have been replaced by zero in FITS image product
* **FIXED**: a mismatch between daofind results and the original input pixel table was causing dispersion solution to break (a recent bug introduced during code optimisations)
* **FIXED**: the internal soxspipe logger was being interfered with by astropy so that logs were somtimes getting redirected to the wrong place

## v0.9.0 - October 11, 2023

* **FEATURE:** added a `predict_product_path` function to determine the product path from a recipe's input sof file
* **FEATURE:** Merging of individual order extracted spectra from object frame into a single spectrum for each arm
* **FEATURE:** Object spectra are now extracted from the sky-subtracted frames using the Horne 86 method
* **FEATURE:** Real SOXS data is now included in the unit-test suite (starting to replace simulated data unit-tests). `soxs-disp-solu` recipe so far.
* **FEATURE:** SOXS NIR Xe line-lists added to static-calibration suite (single and multi pinhole).
* **FEATURE:** when running a recipe, `soxspipe` writes informative logs to stdoutAND to a log file adjacent to the recipe's product file(s). Error logs are also written if a recipe fails (see docs).
* **ENHANCEMENT:** recipe timing added to the end of the logs
* **ENHANCEMENT:** fitted lines from the dispersion solution are written out to file as a QC product
* **ENHANCEMENT:** flux (and other daostarfinder metrics) are now recorded in the detected line-list QC file. This will help measure degradation of arc-lamps over time.
* **ENHANCEMENT:** FWHM and pixel-scale added to fitted lines from the dispersion solution
* **ENHANCEMENT:** legends added to many of the QC plots
* **ENHANCEMENT:** OB ids now getting add to the data-organiser database tables.
* **ENHANCEMENT:** object trace FITS binary table added to stare-mode products (alongside complimentary QC plot)
* **ENHANCEMENT:** products and QC outputs are differentiated in the table reported upon recipe completion (see label column).
* **ENHANCEMENT:** verifying the master flat used to calibrate object/std spectra has the same slit-witdh as used to take the science frames
* **REFACTOR:** `init` command has been subsumed into the prep command. The `prep` command will generate a settings file to live within the prepared workspace.
* **REFACTOR:** `misc/` directory created by data-organiser even if empty
* **REFACTOR:** close matplotlib plot after writing plots to file
* **REFACTOR:** command-line startup speeds improved
* **REFACTOR:** continuum fitting code made more robust against edge cases (orders of the fit are automatically reduced if fit does not converge)
* **REFACTOR:** soxspipe now has a 'full' and a 'lite' test-suite. Using the lite suite will speed up deploying of new releases.
* **DOCS:** updated docs with a more robust SOXSPIPE upgrade path (users having issue with `conda update ...`)
* **FIXED**: sky-subtraction code and data-organiser fixed to work with binned data


## v0.8.0 - May 18, 2023

* **FEATURE:** we now have a data-organiser to sort data, prepare the required SOF files and generate reduction scripts.
* **ENHANCEMENT:** '.db', '.yaml', '.sh' and '.log' extensions skipped when moving items to the misc folder
* **ENHANCEMENT:** move information printed to STDOUT when preparing a workspace to inform the user of how the data is organised
* **ENHANCEMENT:** code can automatically adjust polynomial fitting parameters to find a dispersion solution if those provided in the settings file fail.
* **ENHANCEMENT:** uncompression of fits.Z files (if any) occurs before data-organising
* **REFACTOR:** speed & robustness improvements to dispersion solution to 2D image map conversion.
* **REFACTOR:** much fast check for product existence so recipes are quickly skipped if they have already run.
* **REFACTOR:** removed the `intermediate-data-root` setting renamed to a more accurate `workspace-root-dir`
* **REFACTOR:** removed the `reduced-data-root` setting.
* **REFACTOR:** updating all depreciated pandas commands so pipeline is now compatible with 1.X and 2.X versions of pandas 
* **FIXED** pandas 1.X and pandas 2.X were doing different things when renaming columns in data-frames. Both 1.X and 2.X now work in the pipeline.

## v0.7.2 - March 3, 2023

* **REFACTOR:** Big improvements on sky-subtraction  
* **REFACTOR:** UV order-edge detection more robust  
* **REFACTOR:** changed quickstart guide compress to gzipped tar  
* **REFACTOR:** updated default settings to be more robust  

## v0.7.1 - November 4, 2022  

* **FEATURE:** UV D-Lamp and QTH-Lamp master flats now being stitched together  
* **FEATURE:** errors in error maps now being treated correctly and propagating to combined images  
* **FEATURE:** Pipeline can now 'remember' where it left off in the reduction cascade. If it has run a recipe before it will exit with a message to the user informing them how to force the recipe to rerun.  
* **FEATURE:** added a `twoD_disp_map_image_to_dataframe` function to toolkit  
* **ENHANCEMENT:** PRO CATG now written to product FITS header  
* **ENHANCEMENT:** Handling of binned images when generating flats and order-locations  
* **ENHANCEMENT:** Where possible, product files are given the same name as the SOF file used to generate them (replacing `.sof` extension with `.fits`)  
* **ENHANCEMENT:** SOF files can now contain a file 'tag' to allow users to read the SOF file contents and know exactly which files are being passed to the recipe (e.g. `MASTER_BIAS_UVB`, `LAMP,DORDERDEF_UVB` ... )  
* **ENHANCEMENT:** dispersion solution now working with simulated NIR SOXS data  
* **ENHANCEMENT:** quicklook now renders dispersion solution grid  
* **ENHANCEMENT:** \~40% speed gain in combining images.  
* **REFACTOR:** 2D Map generation now ~6-8 times faster (seeding solutions with nearest neighbour with cubic spline method)  
* **REFACTOR:** SOF filenames reworked to contain the UTC observation date instead of MJD (more in-line with ESO ecosystems)  
* **REFACTOR:** updated workflow for master bias combination  
* **REFACTOR:** updated workflow for master dark combination  
* **REFACTOR:** QC PDF plots now added to their own directory separate from the products    
* **REFACTOR:** products now sub-divided into recipe directories (e.g. `./products/soxs-mbias/`)    
* **DOCS:** mflat docs brought up-to-date    
* **DOCS:** mflat docs brought up-to-date    
* **FIXED:** mflat recipe now exits if flat frames are not of a consistent exptime.    


## v0.6.2 - April 13, 2022

* **ENHANCEMENT:** quickstart guide added for calibration recipes  
* **FEATURE:** QCs added for dispersion solution and order centre recipes  
* **REFACTOR:** clean up of stdout information  

## v0.6.1 - April 11, 2022

* **FEATURE:** shipping static calibration files with the code (one less thing for end-users to install and set-up)

## v0.6.0 - April 10, 2022

This is only a summary of some of the updates included in this release:

* **ENHANCEMENT:** All CSV files moved to FITS binary tables - metadata very useful for developing data organiser
* **FEATURE:** 2D image map now created by create_dispersion_solution
`subtract_calibrations` util renamed to `detrend` and added ability to flat correct
* **FEATURE:** 2D image map of wavelength values, slit-position values and order values written alongside polynomial solutions of full dispersion solution
* **FEATURE:** soxspipe now on conda
* **FEATURE:** QCs now being written to FITS header
* **FEATURE:** adding QC and product collection in mbias recipe
* **ENHANCEMENT** RON and bias structure QCs now reported by mbias
* **ENHANCEMENT** nan ignored when scaling quicklook images
* **ENHANCEMENT** RON and bias structure QCs now reported by mdark
* **ENHANCEMENT:** QCs have an option to *NOT* (`to_header`) write to FITS header (default is to write)
* **REFACTOR:** better treatment of masked pixels when stacking images (e.g. in mbias and mdark)
* **REFACTOR:** removed raw frame reports and neater QC table
* **REFACTOR:** fits header keywords neatly sorted before writing to file
* **FIX:** Correct management of mask when determining RON on bias and darks

## v0.5.1 - September 29, 2021

* **FEATURE:** recipes now have a `qc` and `products` attribute. These are pandas data frames used to collect QCs and generated products throughout the life-time of the recipe. They are printed to STDOUT at the end of the recipe (can be used in the future to send post request to health monitor API with JSON content in request body).
* **ENHANCEMENT** added code-base to conda-forge
* **ENHANCEMENT** added bottleneck to the install requirement (makes image combination more efficient)
* **ENHANCEMENT** masked pixel now coloured red in quicklook plots (easier to differentiate from good pixels)
* **ENHANCEMENT** low-sensitivity pixels in lamp-flats now identified and added to bad-pixel mask
* **ENHANCEMENT** add a verbosity flag to the command-line and a verbose parameter to each recipe
* **REFACTOR** inter-order pixel value in flats now set to unity (instead of running background fitting and subtraction)
* **REFACTOR:** recipes now have their recipe name as a `recipeName` attribute

## v0.5.0 - June 10, 2021

* **FEATURE** Added a new `filenamer` module that implements a strict intermediate and reduced file-naming scheme
* **FEATURE:** `soxs_mflat` recipe now included
* **FEATURE:** `soxs_spatial_solution` recipe is now included
* **FEATURE:** `subtract_background` utility added
* **FEATURE:** added a `detect_order_edges` object
* **FEATURE:** Added a `dispersion_map_to_pixel_arrays` function to convert from order-based and wavelength arrays to pixel arrays (first guess dispersion map only so far)
* **FEATURE:** added a quicklook function in toolkit to quickly visualise a frame
* **FEATURE:** added a toolkit module for small functions used throughout soxspipe 
* **FEATURE:** added function in toolkit to unpack an order table into lists of coordinates, one list per order.
* **FEATURE:** added image slice tool to toolkit
* **ENHANCEMENT** Added a `-o <outputDirectory>` switch to the command-line to optionally override the 'intermediate-data-root' setting in the settings file.
* **ENHANCEMENT:** added a fraction of a second tolerance when matching exptimes between darks and science/calibration frames 
* **ENHANCEMENT:** y limits now added to the order table to show limits of order locations on detector
* **REFACTOR:** Change the "SOXSPIPE PRE" date stamp keyword to "SXSPRE" to future-proof for phase III (8 character keyword limit)
* **REFACTOR:** Pandas tables are now used through-out code to pass line-lists between methods
* **REFACTOR:** refactoring of polynomial fitting has made creation of dispersion maps ~50 times faster
* **REFACTOR:** removed OBID from file names and added readout mode. This information is more helpful at the glance.
* **FIXED:** correct binning reported in product file names
* **FIXED:** lines in a sof file beginning with a `#` are considered as comments and therefore ignored by the pipeline.

## v0.4.1 - September 15, 2020

* **FEATURE:** add command-line util for soxs order_centres recipe
* **FEATURE** added the `detect_continuum` utility to fit order centre locations in single pinhole flat frames.
* **ENHANCEMENT:** added a supplementary file list for non-fits input files in set-of-file util
* **ENHANCEMENT:** adding more information residual plots & visualisation of fitting for disp solution
* **ENHANCEMENT:** check that files in the sof files exist before proceeding.
* **ENHANCEMENT:** added spectral format table lookup to detector settings file
* **REFACTOR:** moved chebyshev order/wavelength polynomials into its own class - decoupled from create_dispersion_map class

## v0.4.0 - September 3, 2020

* **FEATURE:** added create_dispersion_map class to be used in `soxs_disp_solution` and `soxs_spatial_solution`
* **FEATURE:** added a `detrend` method to subtract calibration frames (bias and dark) from an input frame
* **FEATURE:** added the dispersion solution recipe and unit tests
* **FEATURE:** added the disp_solution command-line tool
* **DOCS:** major docs overhaul
* **ENHANCEMENT:** added predicted lines lists to detector parameter file
* **ENHANCEMENT:** DPR CATG and DPR TECH added to metadata of sof imagefilecollection objects
* **ENHANCEMENT:** wcs copied from a single frame into the combined frames during clip and stack
* **REFACTOR:** bad-pixel map paths abstracted to detector settings files
* **REFACTOR:** renaming of unit-testing test data directories
* **REFACTOR:** only filenames reported by sof summaries when files are found in the same directory (easier to read on terminal) 
* **FIXED:** fixed detector science pixels for UVB

## v0.3.1 - August 25, 2020

* **FEATURE:** recipe & command-line tool for master dark creation (`mdark`)
* **ENHANCEMENT:** default binning add to detector settings file
* **ENHANCEMENT:** added mixed exposure time unit test for dark-frames
* **ENHANCEMENT:** added default values for gain and ron in the detector settings files. Default values can be overwritten if correct GAIN and RON are found in fits-headers (overwritten for UVB and VIS but not NIR for XShooter)
* **ENHANCEMENT:** can now interrupt "~" as home directory in sof file path
* **FIXED:** binning factor used when trimming frames
* **FIXED:** the trimming dimensions of NIR frames - bad-pixel map now aligns correctly with data frame
* **FIXED:** science pixels for all 3 xshooter detectors in parameters file

## v0.3.0 - August 18, 2020

* **FEATURE:** added a `write` method to the `_base_recipe` to write frames to disk (renames extensions to ESO preferred naming scheme)
* **FEATURE:** detector lookup class added alongside yaml files to host detector specific parameters (rotation, science-pixels etc). Code has been updated to remove hard-wired detector values.
* **FEATURE:** added a cleanup method to remove intermediate file once recipe completes
* **ENHANCEMENT:** parameters for clip and stack method added to the settings files
* **ENHANCEMENT:** added strict typing of data and variables with astropy units to avoid silent mistakes in frame arithmetic 
* **ENHANCEMENT:** added mixing of readout speeds to input frame verification checks
* **ENHANCEMENT:** added readnoise and gain to the list of keyword values to check during frame verification
* **ENHANCEMENT:** inject a 'SOXSPIPE PRE' keyword with timestamp value into prepared frames
* **ENHANCEMENT:** check frames for 'SOXSPIPE PRE' keyword before preparing - raises exception if found
* **ENHANCEMENT:** ron and gain are added to the recipe's detector lookup dictionary during frame verification (so they don't need read again later)
* **REFACTOR:** moved stacking code to it own `clip_and_stack` method hosted in the `_base_recipe`
* **REFACTOR:** moved basic input frame verifications to the `_base_recipe` - so not to repeat code
* **REFACTOR:** removed python 2.7 support - not feasible with CCDProc
* **DOCS:** added workflow diagrams to the documentation for many of the methods implemented (`prepare_frames()`, ``clip_and_stack``)

## v0.2.0 - February 27, 2020

* **FEATURE** added keyword lookups - abstracting exact keyword names from code<|MERGE_RESOLUTION|>--- conflicted
+++ resolved
@@ -1,18 +1,14 @@
 
 # Release Notes  
 
-<<<<<<< HEAD
-## v0.9.3 - December 4, 2023
-=======
-read_spectral_format function can now return limits to the usable region of each spectral order if a dispersion map is given.
-fixes to make detect_continuum more robust
-
-## v0.9.1 - October 16, 2023
->>>>>>> 013ba6b9
+
+## v0.9.4 - December 5, 2023
 
 * **REFACTOR:** orders are now clipped so that only the pixels deemed to be within the flux receiving regions of the order are extracted (according to the static calibration spectral format table).
 * **REFACTOR:** `soxspipe prep` will now warn user if no FITS files are found in the workspace directory and quit before moving any files (safer).
 * **REFACTOR:** `soxspipe session` commands will look for a sessions directory before creating any new files and folders (cleaner).
+* **REFACTOR:** `read_spectral_format` function can now return limits to the usable region of each spectral order if a dispersion map is given.
+* **FIXED**: fixes to make detect_continuum more robust.
 
 ## v0.9.2 - November 29, 2023
 
