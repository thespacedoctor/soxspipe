version: 1

# INTERMEDIATE DATA PRODUCTS CAN CONSUME A LOT OF STORAGE SPACE - BE WARNED
save-intermediate-products: False

# instrument the data belongs to; `xsh` or `soxs`
instrument: xsh
data-extension: 0

soxs-mbias:
    # INDIVIDUAL RAW BIAS FRAME CLIPPING PARAMETERS. DATA IS CLIPPED BEFORE STACKING.
    frame-clipping-sigma: 3 
    frame-clipping-iterations: 1
    # STACKED FRAME CLIPPING PARAMETERS. DATA IS CLIPPED AFTER STACKING.
    stacked-clipping-sigma: 5
    stacked-clipping-iterations: 3

soxs-mdark:
    stacked-clipping-sigma: 5
    stacked-clipping-iterations: 5
    clipping-lower-sigma: 3
    clipping-upper-sigma: 3   
    clipping-iteration-count: 5

soxs-disp-solution:
    pixel-window-size: 10
    order-deg: 3
    wavelength-deg: 3
    # number of sigma-clipping iterations to perform before settings on a polynomial fit for the dispersion solution
    poly-clipping-iteration-limit: 10
    poly-fitting-residual-clipping-sigma: 5

soxs-order-centre:
    detect-continuum:
        # NUMBER OF CROSS-ORDER SLICES PER ORDER
        order-sample-count: 200
        # LENGTH OF EACH SLICE (PIXELS)
        slice-length: 10
        # WIDTH OF EACH SLICE (PIXELS)
        slice-width: 1
        # HEIGHT GAUSSIAN PEAK MUST BE ABOVE MEDIAN FLUX TO BE "DETECTED" BY CODE (STD VIA MEDIAN ABSOLUTE DEVIATION).
        peak-sigma-limit: 1.5
        # DEGREE OF Y-COMPONENT OF GLOBAL POLYNOMIAL FIT TO ORDER CENTRES
        disp-axis-deg: 5
        # DEGREE OF ORDER-COMPONENT OF GLOBAL POLYNOMIAL FIT TO ORDER CENTRES
        order-deg: 6
        # CLIPPING LIMIT (MEDIAN AND MAD) WHEN FITTING GLOBAL POLYNOMIAL TO ORDER CENTRES
        poly-fitting-residual-clipping-sigma: 5
        # MAXIMUM NUMBER OF CLIPPING ITERATIONS WHEN FITTING GLOBAL POLYNOMIAL TO ORDER CENTRES
        poly-clipping-iteration-limit: 7

soxs-mflat:
    # FIT AND SUBTRACT THE INTRA-ORDER BACKGROUND LIGHT
    subtract_background: True
    centre-order-window: 20
    stacked-clipping-sigma: 5
    stacked-clipping-iterations: 5
    clipping-lower-sigma: 50
    clipping-upper-sigma: 1000   
    clipping-iteration-count: 1
    slice-length-for-edge-detection: 90
    slice-width-for-edge-detection: 5
    min-percentage-threshold-for-edge-detection: 20
    max-percentage-threshold-for-edge-detection: 50
    disp-axis-deg: 2
    order-deg: 5
    poly-fitting-residual-clipping-sigma: 5
    poly-clipping-iteration-limit: 5
    low-sensitivity-clipping-sigma: 2

soxs-spatial-solution:
    # FIT AND SUBTRACT THE INTRA-ORDER BACKGROUND LIGHT
    subtract_background: True
    pixel-window-size: 10
    order-deg: 3
    wavelength-deg: 4
    slit-deg: 2
    # number of sigma-clipping iterations to perform before settings on a polynomial fit for the dispersion solution
    poly-clipping-iteration-limit: 9
    poly-fitting-residual-clipping-sigma: 5
    map_to_image_displacement_threshold: 0.01 # in pixels
<<<<<<< HEAD
    # pinholes with a FWHM above this value get clipped
    pinhole_fwhm_px_max: 2.5
    # pinholes with a FWHM below this value get clipped
    pinhole_fwhm_px_min: 0.0
    # full multi-pinholes sets (same arc line) with fewer than mph_line_set_min lines detected get clipped
    mph_line_set_min: 8
=======
    # NUMBER OF PINHOLES NEEDED TO BE DETECTED IN A PINHOLE SET TO BE CONSIDERED IN THE DISPERSION SOLUTION FITTING
    mph_line_set_min: 9
>>>>>>> 06df56fe


soxs-stare:
    # FIT AND SUBTRACT THE INTRA-ORDER BACKGROUND LIGHT
    subtract_background: True
    # number of σ deviations from the median *pixel* flux beyond which pixel is excluded from stack
    stacked-clipping-sigma: 5
    # number of σ-clipping iterations to perform before stacking
    stacked-clipping-iterations: 5
    # number of sigma-clipping iterations to perform when added pixels to the bad-pixel mask
    clipping-iteration-count: 1
     # number of σ below the median *frame* flux beyond which pixel is added to the bad-pixel mask
    clipping-lower-sigma: 50
    # number of sigma-clipping iterations to perform when added pixels to the bad-pixel mask
    clipping-upper-sigma: 1000 
    # the length of the 'slit' used to collect object flux (in pixels)
    horne-extraction-slit-length: 20
    # the number of σ deviations beyond the median pixel value for a pixel to be clipped (removing CRH and bad-pixels)
    horne-extraction-profile-global-clipping-sigma: 25
    # the number of σ deviations that residuals from the fitted, dispersion-direction profile need to be beyond for a pixel to be clipped
    horne-extraction-profile-clipping-sigma: 3.0
    # number of sigma-clipping iterations to perform while fitted, dispersion-direction profiles
    horne-extraction-profile-clipping-iteration-count: 10
    detect-continuum:
        # NUMBER OF CROSS-ORDER SLICES PER ORDER
        order-sample-count: 200
        # LENGTH OF EACH SLICE (PIXELS)
        slice-length: 20
        # WIDTH OF EACH SLICE (PIXELS)
        slice-width: 5
        # HEIGHT GAUSSIAN PEAK MUST BE ABOVE MEDIAN FLUX TO BE "DETECTED" BY CODE (STD VIA MEDIAN ABSOLUTE DEVIATION).
        peak-sigma-limit: 1.5
        # DEGREE OF Y-COMPONENT OF GLOBAL POLYNOMIAL FIT TO OBJECT TRACE
        disp-axis-deg: 4
        # DEGREE OF ORDER-COMPONENT OF GLOBAL POLYNOMIAL FIT TO OBJECT TRACE
        order-deg: 4
        # CLIPPING LIMIT (MEDIAN AND MAD) WHEN FITTING GLOBAL POLYNOMIAL TO OBJECT TRACE
        poly-fitting-residual-clipping-sigma: 3.
        # MAXIMUM NUMBER OF CLIPPING ITERATIONS WHEN FITTING GLOBAL POLYNOMIAL TO OBJECT TRACE
        poly-clipping-iteration-limit: 5


sky-subtraction:
    # MEDIAN CLIPPING FIRST USED TO CLIP MOST DEVIANT PIXELS (BAD AND CRHs)
    median_clipping_sigma: 3
    median_clipping_iterations: 5
    # ROLLING WINDOW LENGTH IN DATA POINTS
    median_rolling_window_size: 31
    # PECENTILE CLIPPING USED TO CLIP THE OBJECT(S) BEFORE FITTING A SKY MODEL
    percential_clipping_sigma: 2
    percential_clipping_iterations: 1
    percential_rolling_window_size: 15
    # FRACTION OF SLIT RANGE TO MASK AT UPPER AND LOWER SLIT EDGES
    clip-slit-edge-fraction: 0.05
    aggressive_object_masking: True
    bspline_order: 2
    slit_illumination_order: 3

# UTILS
background-subtraction:
    bspline-deg: 2
    gaussian-blur-sigma: 50

logging settings:
    formatters:
        file_style:
            format: '%(asctime)s %(levelname)s: "%(pathname)s", line %(lineno)d, in %(funcName)s > %(message)s'
            datefmt: '%Y/%m/%d %H:%M:%S'
        console_style:
            format: '%(levelname)s: "%(pathname)s", line %(lineno)d, in %(funcName)s > %(message)s'
            datefmt: '%H:%M:%S'
        html_style:
            format: '<div id="row" class="%(levelname)s"><span class="date">%(asctime)s</span>   <span class="label">file:</span><span class="filename">%(filename)s</span>   <span class="label">method:</span><span class="funcName">%(funcName)s</span>   <span class="label">line#:</span><span class="lineno">%(lineno)d</span> <span class="pathname">%(pathname)s</span>  <div class="right"><span class="message">%(message)s</span><span class="levelname">%(levelname)s</span></div></div>'
            datefmt: '%Y-%m-%d <span class= "time">%H:%M <span class= "seconds">%Ss</span></span>'
    handlers:
        console:
            class: logging.StreamHandler
            level: WARNING
            formatter: console_style
            stream: ext://sys.stdout
        file:
            class: logging.handlers.GroupWriteRotatingFileHandler
            level: WARNING
            formatter: file_style
            filename: /Users/Dave/.config/soxspipe/soxspipe.log
            mode: w+
            maxBytes: 102400
            backupCount: 1
            delay: True
    root:
        level: INFO
        handlers: [file,console]
<|MERGE_RESOLUTION|>--- conflicted
+++ resolved
@@ -79,17 +79,12 @@
     poly-clipping-iteration-limit: 9
     poly-fitting-residual-clipping-sigma: 5
     map_to_image_displacement_threshold: 0.01 # in pixels
-<<<<<<< HEAD
-    # pinholes with a FWHM above this value get clipped
+    # NUMBER OF PINHOLES NEEDED TO BE DETECTED IN A PINHOLE SET TO BE CONSIDERED IN THE DISPERSION SOLUTION FITTING
     pinhole_fwhm_px_max: 2.5
     # pinholes with a FWHM below this value get clipped
     pinhole_fwhm_px_min: 0.0
     # full multi-pinholes sets (same arc line) with fewer than mph_line_set_min lines detected get clipped
-    mph_line_set_min: 8
-=======
-    # NUMBER OF PINHOLES NEEDED TO BE DETECTED IN A PINHOLE SET TO BE CONSIDERED IN THE DISPERSION SOLUTION FITTING
     mph_line_set_min: 9
->>>>>>> 06df56fe
 
 
 soxs-stare:
