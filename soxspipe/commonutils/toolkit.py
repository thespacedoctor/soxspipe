--- conflicted
+++ resolved
@@ -25,7 +25,6 @@
 import sys
 import os
 os.environ['TERM'] = 'vt100'
-<<<<<<< HEAD
 from fundamentals import tools
 from soxspipe.commonutils.polynomials import chebyshev_xy_polynomial
 import unicodecsv as csv
@@ -40,8 +39,6 @@
 from datetime import datetime
 from copy import copy
 from os.path import expanduser
-=======
->>>>>>> 3efa255c
 
 
 def cut_image_slice(
